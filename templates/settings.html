<!DOCTYPE html>
<html lang="en">
<head>
    <meta charset="UTF-8">
    <title>Settings</title>
    <link rel="icon" href="/static/favicon.ico" type="image/x-icon">
    <!-- Materialize CSS -->
    <link rel="stylesheet" href="https://cdn.jsdelivr.net/npm/@materializecss/materialize@2.1.1/dist/css/materialize.min.css">
    <!-- Material Icons -->
    <link href="https://fonts.googleapis.com/icon?family=Material+Icons" rel="stylesheet">
    <!-- Custom CSS -->
    <link rel="stylesheet" href="/static/styles.css">
    <script>
<<<<<<< HEAD
        // Initialize theme before page load
        const theme = localStorage.getItem('theme') || 'light';
        document.documentElement.setAttribute('data-theme', theme);
        document.body.setAttribute('data-theme', theme);
=======
        const theme = localStorage.getItem('theme');
        if (theme === 'dark') {
            document.documentElement.setAttribute('theme', 'dark');
        }
>>>>>>> 88cc986c
    </script>
</head>
<body class="{{.theme}}" data-theme="{{.theme}}">
    {{ template "header.html" . }}
    <div class="container">
        <h1 class="center-align">Settings</h1>
        <div class="row">
            <div class="col s12">
                <div class="card">
                    <div class="card-content">
                        <span class="card-title">Certificate Manager Certificate Settings</span>
                        <form id="certManagerForm" onsubmit="submitCertManagerSettings(event)">
                            <div class="row">
                                <!-- DNS Names -->
                                <div class="col s12">
                                    <h6>DNS Name(s) of the Certificate Manager</h6>
                                    <div class="input-field">
                                        <div id="dns_list" class="{{.textColor}}">
                                            <!-- Empty by default, will be populated by saved settings -->
                                        </div>
                                        <button type="button" class="btn-floating waves-effect waves-light green" onclick="addDnsField()">
                                            <i class="material-icons">add</i>
                                        </button>
                                    </div>
                                </div>

                                <!-- IP Addresses -->
                                <div class="col s12">
                                    <h6>IP Address(es) of the Certificate Manager</h6>
                                    <div class="input-field">
                                        <div id="ip_list" class="{{.textColor}}">
                                            <!-- Empty by default, will be populated by saved settings -->
                                        </div>
                                        <button type="button" class="btn-floating waves-effect waves-light green" onclick="addIpField()">
                                            <i class="material-icons">add</i>
                                        </button>
                                    </div>
                                </div>
                            </div>
                            <div class="card-action">
                                <button type="submit" class="waves-effect waves-light btn green">
                                    <i class="material-icons left">save</i>
                                    Save Changes
                                </button>
                            </div>
                        </form>
                    </div>
                </div>
            </div>
        </div>
    </div>
    
    <!-- Materialize JavaScript -->
    <script src="https://cdn.jsdelivr.net/npm/@materializecss/materialize@2.1.1/dist/js/materialize.min.js"></script>
    <!-- Custom JavaScript -->
    <script src="/static/script.js"></script>
    <script>
        document.addEventListener('DOMContentLoaded', function() {
            // Initialize Materialize components
            var elems = document.querySelectorAll('select');
            M.FormSelect.init(elems);

            // Initialize any existing values
            const certManagerSettings = JSON.parse(`{{ .certManagerSettings | toJson }}`);
            if (certManagerSettings) {
                // Fill DNS names
                if (certManagerSettings.DnsNames && certManagerSettings.DnsNames.length > 0) {
                    certManagerSettings.DnsNames.forEach(dns => {
                        if (dns !== "") {
                            addDnsField(dns);
                        }
                    });
                }
                
                // Fill IP addresses
                if (certManagerSettings.IpAddresses && certManagerSettings.IpAddresses.length > 0) {
                    certManagerSettings.IpAddresses.forEach(ip => {
                        if (ip !== "") {
                            addIpField(ip);
                        }
                    });
                }
            }
        });

        function addDnsField(value = '') {
            const dnsList = document.getElementById('dns_list');
            const entry = document.createElement('div');
            entry.className = 'dns-entry';
            entry.style.display = 'flex';
            entry.style.alignItems = 'center';
            entry.innerHTML = `
                <input type="text" name="dns_names[]" class="validate" value="${value}" placeholder="e.g., certmanager.local" style="flex: 1;">
                <button type="button" class="btn-floating waves-effect waves-light red" onclick="removeField(this)" style="margin-left: 10px;">
                    <i class="material-icons">remove</i>
                </button>
            `;
            dnsList.appendChild(entry);
        }

        function addIpField(value = '') {
            const ipList = document.getElementById('ip_list');
            const entry = document.createElement('div');
            entry.className = 'ip-entry';
            entry.style.display = 'flex';
            entry.style.alignItems = 'center';
            entry.innerHTML = `
                <input type="text" name="ip_addresses[]" class="validate" value="${value}" placeholder="e.g., 192.168.1.100" style="flex: 1;">
                <button type="button" class="btn-floating waves-effect waves-light red" onclick="removeField(this)" style="margin-left: 10px;">
                    <i class="material-icons">remove</i>
                </button>
            `;
            ipList.appendChild(entry);
        }

        function removeField(button) {
            button.parentElement.remove();
        }

        function submitCertManagerSettings(event) {
            event.preventDefault();
            const dnsInputs = document.getElementsByName('dns_names[]');
            const ipInputs = document.getElementsByName('ip_addresses[]');
            
            const data = {
                dns_names: Array.from(dnsInputs).map(input => input.value).filter(v => v),
                ip_addresses: Array.from(ipInputs).map(input => input.value).filter(v => v)
            };

            fetch('/settings/certmanager', {
                method: 'POST',
                headers: {
                    'Content-Type': 'application/json'
                },
                body: JSON.stringify(data)
            })
            .then(response => {
                if (!response.ok) throw new Error('Failed to save settings');
                M.toast({html: 'Settings saved successfully', classes: 'green'});
            })
            .catch(error => {
                M.toast({html: error.message, classes: 'red'});
            });
        }
    </script>
</body>
</html><|MERGE_RESOLUTION|>--- conflicted
+++ resolved
@@ -6,22 +6,16 @@
     <link rel="icon" href="/static/favicon.ico" type="image/x-icon">
     <!-- Materialize CSS -->
     <link rel="stylesheet" href="https://cdn.jsdelivr.net/npm/@materializecss/materialize@2.1.1/dist/css/materialize.min.css">
+    <link rel="stylesheet" href="https://cdn.jsdelivr.net/npm/@materializecss/materialize@2.1.1/dist/css/materialize.min.css">
     <!-- Material Icons -->
     <link href="https://fonts.googleapis.com/icon?family=Material+Icons" rel="stylesheet">
     <!-- Custom CSS -->
     <link rel="stylesheet" href="/static/styles.css">
     <script>
-<<<<<<< HEAD
         // Initialize theme before page load
         const theme = localStorage.getItem('theme') || 'light';
         document.documentElement.setAttribute('data-theme', theme);
         document.body.setAttribute('data-theme', theme);
-=======
-        const theme = localStorage.getItem('theme');
-        if (theme === 'dark') {
-            document.documentElement.setAttribute('theme', 'dark');
-        }
->>>>>>> 88cc986c
     </script>
 </head>
 <body class="{{.theme}}" data-theme="{{.theme}}">
@@ -75,6 +69,7 @@
     </div>
     
     <!-- Materialize JavaScript -->
+    <script src="https://cdn.jsdelivr.net/npm/@materializecss/materialize@2.1.1/dist/js/materialize.min.js"></script>
     <script src="https://cdn.jsdelivr.net/npm/@materializecss/materialize@2.1.1/dist/js/materialize.min.js"></script>
     <!-- Custom JavaScript -->
     <script src="/static/script.js"></script>
