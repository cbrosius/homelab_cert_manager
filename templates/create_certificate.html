--- conflicted
+++ resolved
@@ -6,71 +6,17 @@
     <link rel="icon" href="/static/favicon.ico" type="image/x-icon">
     <link rel="icon" href="/static/favicon.ico" type="image/x-icon">
     <!-- Materialize CSS -->
-<<<<<<< HEAD
-    <link href="https://cdnjs.cloudflare.com/ajax/libs/materialize/1.0.0/css/materialize.min.css" rel="stylesheet">
-=======
     <link rel="stylesheet" href="https://cdn.jsdelivr.net/npm/@materializecss/materialize@2.1.1/dist/css/materialize.min.css">
->>>>>>> 88cc986c
     <!-- Material Icons -->
     <link href="https://fonts.googleapis.com/icon?family=Material+Icons" rel="stylesheet">
     <!-- Custom CSS -->
     <link rel="stylesheet" href="/static/styles.css">
-<<<<<<< HEAD
-</head>
-<body class="{{.theme}}" data-theme="{{.theme}}">
-    {{ template "header.html" . }}
-    <div class="container">
-        <h1>Create Certificate</h1>
-        <form action="/create-certificate" method="POST" class="col s12">
-            <div class="row">
-                <div class="input-field col s12">
-                    <input type="text" id="common_name" name="common_name" class="validate" required>
-                    <label for="common_name" class="active">Common Name (CN)</label>
-                </div>
-                <div class="input-field col s12">
-                    <input type="number" id="validity_years" name="validity_years" class="validate" required>
-                    <label for="validity_years" class="active">Validity Period (Years)</label>
-                </div>
-            </div>
-
-            <div class="row">
-                <div class="col s12">
-                    <h5>DNS Names</h5>
-                    <div id="dnsList">
-                        <input type="text" name="dns_names[]" class="validate" placeholder="DNS Name">
-                    </div>
-                    <button type="button" class="btn waves-effect waves-light" onclick="addDnsEntry()">Add DNS Entry</button>
-                </div>
-            </div>
-
-            <div class="row">
-                <div class="col s12">
-                    <h5>IP Addresses</h5>
-                    <div id="ipList">
-                        <input type="text" name="ip_addresses[]" class="validate" placeholder="IP Address">
-                    </div>
-                    <button type="button" class="btn waves-effect waves-light" onclick="addIpAddress()">Add IP Address</button>
-                </div>
-            </div>
-
-            <div class="row">
-                <button type="submit" class="btn waves-effect waves-light">Create Certificate</button>
-                <button type="button" class="btn waves-effect waves-light" onclick="prefillValues()">Prefill Values</button>
-            </div>
-        </form>
-    </div>
-    <!-- Materialize JavaScript -->
-    <script src="https://cdnjs.cloudflare.com/ajax/libs/materialize/1.0.0/js/materialize.min.js"></script>
-=======
->>>>>>> 88cc986c
     <script>
         const theme = localStorage.getItem('theme');
         if (theme === 'dark') {
             document.documentElement.setAttribute('theme', 'dark');
         }
     </script>
-<<<<<<< HEAD
-=======
 </head>
 <body>
     {{ template "header.html" . }}
@@ -118,6 +64,5 @@
     <!-- Materialize JavaScript -->
     <script src="https://cdn.jsdelivr.net/npm/@materializecss/materialize@2.1.1/dist/js/materialize.min.js"></script>
     <script src="/static/script.js"></script>
->>>>>>> 88cc986c
 </body>
 </html>